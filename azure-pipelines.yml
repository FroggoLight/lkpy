# Python package
# Create and test a Python package on multiple Python versions.
# Add steps that analyze code, save the dist with the build record, publish to a PyPI-compatible index, and more:
# https://docs.microsoft.com/vsts/pipelines/languages/python
variables:
  conda.deps: >
    python=$(python.version)
<<<<<<< HEAD
    pandas scipy pytables
    cython
=======
    pandas scipy pytables numba
>>>>>>> 0802f1f8
    pytest pytest-arraydiff pytest-xdist
    invoke coverage pytest-cov
  pip.deps: >
    invoke pytest
    pandas scipy tables
<<<<<<< HEAD
    cython
=======
    numba
>>>>>>> 0802f1f8

jobs:

- job: 'LinuxConda'
  pool:
    vmImage: ubuntu-16.04
  strategy:
    matrix:
      Python35:
        python.version: '3.5'
      Python36:
        python.version: '3.6'
      Python37:
        python.version: '3.7'
    maxParallel: 4

  steps:
  - script: sudo install -d -m 0777 /usr/envs
    displayName: Fix Conda permissions

  - task: CondaEnvironment@1
    inputs:
      createCustomEnvironment: true
      environmentName: lkpy
      packageSpecs: $(conda.deps)
      updateConda: false

  - script: |
      if [ ! -r ~/ml-100k/u.data ]; then
        wget --no-verbose -O ml-100k.zip http://files.grouplens.org/datasets/movielens/ml-100k.zip
        unzip -d ~ ml-100k.zip
      fi
    displayName: 'Download ML-100K'

  - script: |
      python3 setup.py build
    displayName: 'Build LKPY'

  - script: |
      python3 setup.py test
    displayName: 'Test LKPY'

  - script: |
      env NUMBA_DISABLE_JIT=1 invoke test --cover --no-eval --no-slow --verbose
    displayName: 'Test Coverage'

  - script: |
      coverage xml
      echo "Fetching Codecov script"
      curl -o /tmp/codecov.sh https://codecov.io/bash
      
      echo "Building for $BUILD_REASON"
      cc_args=
      if [ -n "$SYSTEM_PULLREQUEST_PULLREQUESTNUMBER" ]; then
        ccargs="-P $SYSTEM_PULLREQUEST_PULLREQUESTNUMBER"
      fi
      if [ -z "$CODECOV_TOKEN" ]; then
        echo "no CODECOV_TOKEN :(" >&2
      fi

      bash /tmp/codecov.sh -C "$BUILD_SOURCEVERSION" -B $BUILD_SOURCEBRANCH $cc_args
    displayName: 'Upload Coverage'

- job: 'LinuxVanilla'
  pool:
    vmImage: ubuntu-16.04
  strategy:
    matrix:
      Python35:
        python.version: '3.5'
      Python36:
        python.version: '3.6'
      # Python37:
      #   python.version: '3.7'
    maxParallel: 4

  steps:
  - task: UsePythonVersion@0
    inputs:
      versionSpec: '$(python.version)'
      architecture: 'x64'

  - script: |
      python -m pip install --upgrade pip
      pip install $(pip.deps)
    displayName: 'Install dependencies'

  - script: |
<<<<<<< HEAD
      if [ ! -r ~/ml-100k/u.data ]; then
        wget --no-verbose -O ml-100k.zip http://files.grouplens.org/datasets/movielens/ml-100k.zip
        unzip -d ~ ml-100k.zip
      fi
    displayName: 'Download ML-100K'
    
  - script: |
=======
>>>>>>> 0802f1f8
      python3 setup.py test
    displayName: 'pytest'

- job: 'WindowsVanilla'
  pool:
    vmImage: vs2017-win2016
  
  steps:
  - script: |
      python -m pip install --upgrade pip
      pip install $(pip.deps)
    displayName: 'Install dependencies'

  - script: |
      python setup.py test
    displayName: 'pytest'

- job: 'WindowsConda'
  pool:
    vmImage: vs2017-win2016
  strategy:
    matrix:
      Python35:
        python.version: '3.5'
      Python36:
        python.version: '3.6'
      # Python37:
      #   python.version: '3.7'
    maxParallel: 4

  steps:
  - task: CondaEnvironment@1
    inputs:
      createCustomEnvironment: true
      environmentName: lkpy
      packageSpecs: $(conda.deps)

  - script: |
      python -V
      python setup.py build
    displayName: 'Build LKPY'

  - script: |
      python -V
      python setup.py test
    displayName: 'Test LKPY'

- job: 'MacConda'
  pool:
    vmImage: 'macOS-10.13'
  strategy:
    matrix:
      Python35:
        python.version: '3.5'
      Python36:
        python.version: '3.6'
      Python37:
        python.version: '3.7'
    maxParallel: 4

  steps:
  - script: sudo chmod 0777 /usr/local/miniconda/envs
    displayName: Fix Conda permissions
  
  - task: CondaEnvironment@1
    inputs:
      createCustomEnvironment: true
      environmentName: lkpy
      packageSpecs: $(conda.deps)
      updateConda: false

  - script: |
      if [ ! -r ~/ml-100k/u.data ]; then
        wget --no-verbose -O ml-100k.zip http://files.grouplens.org/datasets/movielens/ml-100k.zip
        unzip -d ~ ml-100k.zip
      fi
    displayName: 'Download ML-100K'
    
  - script: |
      python3 setup.py build
    displayName: 'Build LKPY'

  - script: |
      python3 setup.py test
    displayName: 'Test LKPY'<|MERGE_RESOLUTION|>--- conflicted
+++ resolved
@@ -5,22 +5,13 @@
 variables:
   conda.deps: >
     python=$(python.version)
-<<<<<<< HEAD
-    pandas scipy pytables
-    cython
-=======
     pandas scipy pytables numba
->>>>>>> 0802f1f8
     pytest pytest-arraydiff pytest-xdist
     invoke coverage pytest-cov
   pip.deps: >
     invoke pytest
     pandas scipy tables
-<<<<<<< HEAD
-    cython
-=======
     numba
->>>>>>> 0802f1f8
 
 jobs:
 
@@ -109,7 +100,6 @@
     displayName: 'Install dependencies'
 
   - script: |
-<<<<<<< HEAD
       if [ ! -r ~/ml-100k/u.data ]; then
         wget --no-verbose -O ml-100k.zip http://files.grouplens.org/datasets/movielens/ml-100k.zip
         unzip -d ~ ml-100k.zip
@@ -117,8 +107,6 @@
     displayName: 'Download ML-100K'
     
   - script: |
-=======
->>>>>>> 0802f1f8
       python3 setup.py test
     displayName: 'pytest'
 
